package raven

import (
	"encoding/json"
	"reflect"
	"testing"
	"time"
)

type testInterface struct{}

func (t *testInterface) Class() string   { return "sentry.interfaces.Test" }
func (t *testInterface) Culprit() string { return "codez" }

func TestEventJSON(t *testing.T) {
	event := &Event{
		Project:    "1",
		EventID:    "2",
		Message:    "test",
		Timestamp:  Timestamp(time.Date(2000, 01, 01, 0, 0, 0, 0, time.UTC)),
		Level:      ERROR,
<<<<<<< HEAD
		Logger:     "com.cupcake.raven-go.logger-test-event-json",
		Tags:       []Tag{Tag{"foo", "bar"}, Tag{"foo", "foo"}, Tag{"baz", "buzz"}},
		Interfaces: []Interface{&Message{Message: "foo"}},
	}

	expected := `{"message":"test","event_id":"2","project":"1","timestamp":"2000-01-01T00:00:00","level":40,"logger":"com.cupcake.raven-go.logger-test-event-json","tags":[["foo","bar"],["foo","foo"],["baz","buzz"]],"sentry.interfaces.Message":{"message":"foo"}}`
	actual := string(event.JSON())
=======
		Logger:     "com.getsentry.raven-go.logger-test-packet-json",
		Tags:       []Tag{Tag{"foo", "bar"}},
		Interfaces: []Interface{&Message{Message: "foo"}},
	}

	packet.AddTags(map[string]string{"foo": "foo", "baz": "buzz"})

	expected := `{"message":"test","event_id":"2","project":"1","timestamp":"2000-01-01T00:00:00","level":"error","logger":"com.getsentry.raven-go.logger-test-packet-json","tags":[["foo","bar"],["foo","foo"],["baz","buzz"]],"sentry.interfaces.Message":{"message":"foo"}}`
	actual := string(packet.JSON())
>>>>>>> 3fd636ed

	if actual != expected {
		t.Errorf("incorrect json; got %s, want %s", actual, expected)
	}
}

func TestFillEventDefaults(t *testing.T) {
	event := &Event{Message: "a", Interfaces: []Interface{&testInterface{}}}
	event.FillDefaults("foo")

	if len(event.EventID) != 32 {
		t.Error("incorrect EventID:", event.EventID)
	}
	if event.Project != "foo" {
		t.Error("incorrect Project:", event.Project)
	}
	if time.Time(event.Timestamp).IsZero() {
		t.Error("Timestamp is zero")
	}
	if event.Level != ERROR {
		t.Errorf("incorrect Level: got %d, want %d", event.Level, ERROR)
	}
	if event.Logger != "root" {
		t.Errorf("incorrect Logger: got %s, want %s", event.Logger, "root")
	}
	if event.ServerName == "" {
		t.Errorf("ServerName should not be empty")
	}
	if event.Culprit != "codez" {
		t.Error("incorrect Culprit:", event.Culprit)
	}
}

func TestSetDSN(t *testing.T) {
	client := &Client{}
	client.SetDSN("https://u:p@example.com/sentry/1")

	if client.url != "https://example.com/sentry/api/1/store/" {
		t.Error("incorrect url:", client.url)
	}
	if client.projectID != "1" {
		t.Error("incorrect projectID:", client.projectID)
	}
	if client.authHeader != "Sentry sentry_version=4, sentry_key=u, sentry_secret=p" {
		t.Error("incorrect authHeader:", client.authHeader)
	}
}

<<<<<<< HEAD
func TestFormatEventID(t *testing.T) {
	formatted := FormatEventID("f47ac10b58cc4372a5670e02b2c3d479")
	expected := "f47ac10b-58cc-4372-a567-0e02b2c3d479"
	if formatted != expected {
		t.Errorf("incorrect uuid: expected %s, got %s", expected, formatted)
=======
func TestUnmarshalTag(t *testing.T) {
	actual := new(Tag)
	if err := json.Unmarshal([]byte(`["foo","bar"]`), actual); err != nil {
		t.Fatal("unable to decode JSON:", err)
	}

	expected := &Tag{Key: "foo", Value: "bar"}
	if !reflect.DeepEqual(actual, expected) {
		t.Errorf("incorrect Tag: wanted '%+v' and got '%+v'", expected, actual)
	}
}

func TestUnmarshalTags(t *testing.T) {
	tests := []struct {
		Input    string
		Expected Tags
	}{
		{
			`{"foo":"bar","bar":"baz"}`,
			Tags{Tag{Key: "foo", Value: "bar"}, Tag{Key: "bar", Value: "baz"}},
		},
		{
			`[["foo","bar"],["bar","baz"]]`,
			Tags{Tag{Key: "foo", Value: "bar"}, Tag{Key: "bar", Value: "baz"}},
		},
	}

	for _, test := range tests {
		var actual Tags
		if err := json.Unmarshal([]byte(test.Input), &actual); err != nil {
			t.Fatal("unable to decode JSON:", err)
		}

		if !reflect.DeepEqual(actual, test.Expected) {
			t.Errorf("incorrect Tags: wanted '%+v' and got '%+v'", test.Expected, actual)
		}
	}
}

func TestMarshalTimestamp(t *testing.T) {
	timestamp := Timestamp(time.Date(2000, 01, 02, 03, 04, 05, 0, time.UTC))
	expected := `"2000-01-02T03:04:05"`

	actual, err := json.Marshal(timestamp)
	if err != nil {
		t.Error(err)
	}

	if string(actual) != expected {
		t.Errorf("incorrect string; got %s, want %s", actual, expected)
	}
}

func TestUnmarshalTimestamp(t *testing.T) {
	timestamp := `"2000-01-02T03:04:05"`
	expected := Timestamp(time.Date(2000, 01, 02, 03, 04, 05, 0, time.UTC))

	var actual Timestamp
	err := json.Unmarshal([]byte(timestamp), &actual)
	if err != nil {
		t.Error(err)
	}

	if actual != expected {
		t.Errorf("incorrect string; got %s, want %s", actual, expected)
>>>>>>> 3fd636ed
	}
}<|MERGE_RESOLUTION|>--- conflicted
+++ resolved
@@ -19,25 +19,13 @@
 		Message:    "test",
 		Timestamp:  Timestamp(time.Date(2000, 01, 01, 0, 0, 0, 0, time.UTC)),
 		Level:      ERROR,
-<<<<<<< HEAD
-		Logger:     "com.cupcake.raven-go.logger-test-event-json",
+		Logger:     "com.getsentry.raven-go.logger-test-event-json",
 		Tags:       []Tag{Tag{"foo", "bar"}, Tag{"foo", "foo"}, Tag{"baz", "buzz"}},
 		Interfaces: []Interface{&Message{Message: "foo"}},
 	}
 
-	expected := `{"message":"test","event_id":"2","project":"1","timestamp":"2000-01-01T00:00:00","level":40,"logger":"com.cupcake.raven-go.logger-test-event-json","tags":[["foo","bar"],["foo","foo"],["baz","buzz"]],"sentry.interfaces.Message":{"message":"foo"}}`
+	expected := `{"message":"test","event_id":"2","project":"1","timestamp":"2000-01-01T00:00:00","level":"error","logger":"com.getsentry.raven-go.logger-test-event-json","tags":[["foo","bar"],["foo","foo"],["baz","buzz"]],"sentry.interfaces.Message":{"message":"foo"}}`
 	actual := string(event.JSON())
-=======
-		Logger:     "com.getsentry.raven-go.logger-test-packet-json",
-		Tags:       []Tag{Tag{"foo", "bar"}},
-		Interfaces: []Interface{&Message{Message: "foo"}},
-	}
-
-	packet.AddTags(map[string]string{"foo": "foo", "baz": "buzz"})
-
-	expected := `{"message":"test","event_id":"2","project":"1","timestamp":"2000-01-01T00:00:00","level":"error","logger":"com.getsentry.raven-go.logger-test-packet-json","tags":[["foo","bar"],["foo","foo"],["baz","buzz"]],"sentry.interfaces.Message":{"message":"foo"}}`
-	actual := string(packet.JSON())
->>>>>>> 3fd636ed
 
 	if actual != expected {
 		t.Errorf("incorrect json; got %s, want %s", actual, expected)
@@ -86,13 +74,6 @@
 	}
 }
 
-<<<<<<< HEAD
-func TestFormatEventID(t *testing.T) {
-	formatted := FormatEventID("f47ac10b58cc4372a5670e02b2c3d479")
-	expected := "f47ac10b-58cc-4372-a567-0e02b2c3d479"
-	if formatted != expected {
-		t.Errorf("incorrect uuid: expected %s, got %s", expected, formatted)
-=======
 func TestUnmarshalTag(t *testing.T) {
 	actual := new(Tag)
 	if err := json.Unmarshal([]byte(`["foo","bar"]`), actual); err != nil {
@@ -158,6 +139,5 @@
 
 	if actual != expected {
 		t.Errorf("incorrect string; got %s, want %s", actual, expected)
->>>>>>> 3fd636ed
 	}
 }