// Package raven implements a client for the Sentry error logging service.
package raven

import (
	"bytes"
	"compress/zlib"
	"crypto/rand"
	"crypto/tls"
	"encoding/base64"
	"encoding/hex"
	"encoding/json"
	"errors"
	"fmt"
	"io"
	"io/ioutil"
	"log"
	mrand "math/rand"
	"net/http"
	"net/url"
	"os"
	"regexp"
	"runtime"
	"strings"
	"sync"
	"time"

	"github.com/certifi/gocertifi"
	pkgErrors "github.com/pkg/errors"
)

const (
	userAgent       = "raven-go/1.0"
	timestampFormat = `"2006-01-02T15:04:05.00"`
)

var (
	ErrPacketDropped         = errors.New("raven: packet dropped")
	ErrUnableToUnmarshalJSON = errors.New("raven: unable to unmarshal JSON")
	ErrMissingUser           = errors.New("raven: dsn missing public key and/or password")
	ErrMissingProjectID      = errors.New("raven: dsn missing project id")
	ErrInvalidSampleRate     = errors.New("raven: sample rate should be between 0 and 1")
)

type Severity string

// http://docs.python.org/2/howto/logging.html#logging-levels
const (
	DEBUG   = Severity("debug")
	INFO    = Severity("info")
	WARNING = Severity("warning")
	ERROR   = Severity("error")
	FATAL   = Severity("fatal")
)

type Timestamp time.Time

func (t Timestamp) MarshalJSON() ([]byte, error) {
	return []byte(time.Time(t).UTC().Format(timestampFormat)), nil
}

func (timestamp *Timestamp) UnmarshalJSON(data []byte) error {
	t, err := time.Parse(timestampFormat, string(data))
	if err != nil {
		return err
	}

	*timestamp = Timestamp(t)
	return nil
}

func (timestamp Timestamp) Format(format string) string {
	t := time.Time(timestamp)
	return t.Format(format)
}

// An Interface is a Sentry interface that will be serialized as JSON.
// It must implement json.Marshaler or use json struct tags.
type Interface interface {
	// The Sentry class name. Example: sentry.interfaces.Stacktrace
	Class() string
}

type Culpriter interface {
	Culprit() string
}

type Transport interface {
	Send(url, authHeader string, packet *Packet) error
}

type Extra map[string]interface{}

type outgoingPacket struct {
	packet *Packet
	ch     chan error
}

type Tag struct {
	Key   string
	Value string
}

type Tags []Tag

func (tag *Tag) MarshalJSON() ([]byte, error) {
	return json.Marshal([2]string{tag.Key, tag.Value})
}

func (t *Tag) UnmarshalJSON(data []byte) error {
	var tag [2]string
	if err := json.Unmarshal(data, &tag); err != nil {
		return err
	}
	*t = Tag{tag[0], tag[1]}
	return nil
}

func (t *Tags) UnmarshalJSON(data []byte) error {
	var tags []Tag

	switch data[0] {
	case '[':
		// Unmarshal into []Tag
		if err := json.Unmarshal(data, &tags); err != nil {
			return err
		}
	case '{':
		// Unmarshal into map[string]string
		tagMap := make(map[string]string)
		if err := json.Unmarshal(data, &tagMap); err != nil {
			return err
		}

		// Convert to []Tag
		for k, v := range tagMap {
			tags = append(tags, Tag{k, v})
		}
	default:
		return ErrUnableToUnmarshalJSON
	}

	*t = tags
	return nil
}

// https://docs.getsentry.com/hosted/clientdev/#building-the-json-packet
type Packet struct {
	// Required
	Message string `json:"message"`

	// Required, set automatically by Client.Send/Report via Packet.Init if blank
	EventID   string    `json:"event_id"`
	Project   string    `json:"project"`
	Timestamp Timestamp `json:"timestamp"`
	Level     Severity  `json:"level"`
	Logger    string    `json:"logger"`

	// Optional
	Platform    string            `json:"platform,omitempty"`
	Culprit     string            `json:"culprit,omitempty"`
	ServerName  string            `json:"server_name,omitempty"`
	Release     string            `json:"release,omitempty"`
	Environment string            `json:"environment,omitempty"`
	Tags        Tags              `json:"tags,omitempty"`
	Modules     map[string]string `json:"modules,omitempty"`
	Fingerprint []string          `json:"fingerprint,omitempty"`
	Extra       Extra             `json:"extra,omitempty"`

	Interfaces []Interface `json:"-"`
}

// NewPacket constructs a packet with the specified message and interfaces.
func NewPacket(message string, interfaces ...Interface) *Packet {
	extra := Extra{}
	setExtraDefaults(extra)
	return &Packet{
		Message:    message,
		Interfaces: interfaces,
		Extra:      extra,
	}
}

// NewPacketWithExtra constructs a packet with the specified message, extra information, and interfaces.
func NewPacketWithExtra(message string, extra Extra, interfaces ...Interface) *Packet {
	if extra == nil {
		extra = Extra{}
	}
	setExtraDefaults(extra)

	return &Packet{
		Message:    message,
		Interfaces: interfaces,
		Extra:      extra,
	}
}

func setExtraDefaults(extra Extra) Extra {
	extra["runtime.Version"] = runtime.Version()
	extra["runtime.NumCPU"] = runtime.NumCPU()
	extra["runtime.GOMAXPROCS"] = runtime.GOMAXPROCS(0) // 0 just returns the current value
	extra["runtime.NumGoroutine"] = runtime.NumGoroutine()
	return extra
}

// Init initializes required fields in a packet. It is typically called by
// Client.Send/Report automatically.
func (packet *Packet) Init(project string) error {
	if packet.Project == "" {
		packet.Project = project
	}
	if packet.EventID == "" {
		var err error
		packet.EventID, err = uuid()
		if err != nil {
			return err
		}
	}
	if time.Time(packet.Timestamp).IsZero() {
		packet.Timestamp = Timestamp(time.Now())
	}
	if packet.Level == "" {
		packet.Level = ERROR
	}
	if packet.Logger == "" {
		packet.Logger = "root"
	}
	if packet.ServerName == "" {
		packet.ServerName = hostname
	}
	if packet.Platform == "" {
		packet.Platform = "go"
	}

	if packet.Culprit == "" {
		for _, inter := range packet.Interfaces {
			if c, ok := inter.(Culpriter); ok {
				packet.Culprit = c.Culprit()
				if packet.Culprit != "" {
					break
				}
			}
		}
	}

	return nil
}

func (packet *Packet) AddTags(tags map[string]string) {
	for k, v := range tags {
		packet.Tags = append(packet.Tags, Tag{k, v})
	}
}

func uuid() (string, error) {
	id := make([]byte, 16)
	_, err := io.ReadFull(rand.Reader, id)
	if err != nil {
		return "", err
	}
	id[6] &= 0x0F // clear version
	id[6] |= 0x40 // set version to 4 (random uuid)
	id[8] &= 0x3F // clear variant
	id[8] |= 0x80 // set to IETF variant
	return hex.EncodeToString(id), nil
}

func (packet *Packet) JSON() ([]byte, error) {
	packetJSON, err := json.Marshal(packet)
	if err != nil {
		return nil, err
	}

	interfaces := make(map[string]Interface, len(packet.Interfaces))
	for _, inter := range packet.Interfaces {
		if inter != nil {
			interfaces[inter.Class()] = inter
		}
	}

	if len(interfaces) > 0 {
		interfaceJSON, err := json.Marshal(interfaces)
		if err != nil {
			return nil, err
		}
		packetJSON[len(packetJSON)-1] = ','
		packetJSON = append(packetJSON, interfaceJSON[1:]...)
	}

	return packetJSON, nil
}

type context struct {
	user *User
	http *Http
	tags map[string]string
}

func (c *context) setUser(u *User) { c.user = u }
func (c *context) setHttp(h *Http) { c.http = h }
func (c *context) setTags(t map[string]string) {
	if c.tags == nil {
		c.tags = make(map[string]string)
	}
	for k, v := range t {
		c.tags[k] = v
	}
}
func (c *context) clear() {
	c.user = nil
	c.http = nil
	c.tags = nil
}

// Return a list of interfaces to be used in appending with the rest
func (c *context) interfaces() []Interface {
	len, i := 0, 0
	if c.user != nil {
		len++
	}
	if c.http != nil {
		len++
	}
	interfaces := make([]Interface, len)
	if c.user != nil {
		interfaces[i] = c.user
		i++
	}
	if c.http != nil {
		interfaces[i] = c.http
		i++
	}
	return interfaces
}

// The maximum number of packets that will be buffered waiting to be delivered.
// Packets will be dropped if the buffer is full. Used by NewClient.
var MaxQueueBuffer = 100

func newTransport() Transport {
	t := &HTTPTransport{}
	rootCAs, err := gocertifi.CACerts()
	if err != nil {
		log.Println("raven: failed to load root TLS certificates:", err)
	} else {
		t.Client = &http.Client{
			Transport: &http.Transport{
				Proxy:           http.ProxyFromEnvironment,
				TLSClientConfig: &tls.Config{RootCAs: rootCAs},
			},
		}
	}
	return t
}

func newClient(tags map[string]string) *Client {
	client := &Client{
		Transport:  newTransport(),
		Tags:       tags,
		context:    &context{},
		sampleRate: 1.0,
		queue:      make(chan *outgoingPacket, MaxQueueBuffer),
	}
	client.SetDSN(os.Getenv("SENTRY_DSN"))
	client.SetRelease(os.Getenv("SENTRY_RELEASE"))
	client.SetEnvironment(os.Getenv("SENTRY_ENVIRONMENT"))
	return client
}

// New constructs a new Sentry client instance
func New(dsn string) (*Client, error) {
	client := newClient(nil)
	return client, client.SetDSN(dsn)
}

// NewWithTags constructs a new Sentry client instance with default tags.
func NewWithTags(dsn string, tags map[string]string) (*Client, error) {
	client := newClient(tags)
	return client, client.SetDSN(dsn)
}

// NewClient constructs a Sentry client and spawns a background goroutine to
// handle packets sent by Client.Report.
//
// Deprecated: use New and NewWithTags instead
func NewClient(dsn string, tags map[string]string) (*Client, error) {
	client := newClient(tags)
	return client, client.SetDSN(dsn)
}

// Client encapsulates a connection to a Sentry server. It must be initialized
// by calling NewClient. Modification of fields concurrently with Send or after
// calling Report for the first time is not thread-safe.
type Client struct {
	Tags map[string]string

	Transport Transport

	// DropHandler is called when a packet is dropped because the buffer is full.
	DropHandler func(*Packet)

	// Context that will get appending to all packets
	context *context

<<<<<<< HEAD
	mu           sync.RWMutex
	url          string
	projectID    string
	authHeader   string
	release      string
	includePaths []string
	skipFrames   int
	queue        chan *outgoingPacket
=======
	mu          sync.RWMutex
	url         string
	projectID   string
	authHeader  string
	release     string
	environment string
	sampleRate  float32

	// default logger name (leave empty for 'root')
	defaultLoggerName string

	includePaths       []string
	ignoreErrorsRegexp *regexp.Regexp
	queue              chan *outgoingPacket
>>>>>>> ed7bcb39

	// A WaitGroup to keep track of all currently in-progress captures
	// This is intended to be used with Client.Wait() to assure that
	// all messages have been transported before exiting the process.
	wg sync.WaitGroup

	// A Once to track only starting up the background worker once
	start sync.Once
}

// Initialize a default *Client instance
var DefaultClient = newClient(nil)

func (c *Client) SetIgnoreErrors(errs []string) error {
	joinedRegexp := strings.Join(errs, "|")
	r, err := regexp.Compile(joinedRegexp)
	if err != nil {
		return fmt.Errorf("failed to compile regexp %q for %q: %v", joinedRegexp, errs, err)
	}

	c.mu.Lock()
	c.ignoreErrorsRegexp = r
	c.mu.Unlock()
	return nil
}

func (c *Client) shouldExcludeErr(errStr string) bool {
	c.mu.RLock()
	defer c.mu.RUnlock()
	return c.ignoreErrorsRegexp != nil && c.ignoreErrorsRegexp.MatchString(errStr)
}

func SetIgnoreErrors(errs ...string) error {
	return DefaultClient.SetIgnoreErrors(errs)
}

// SetDSN updates a client with a new DSN. It safe to call after and
// concurrently with calls to Report and Send.
func (client *Client) SetDSN(dsn string) error {
	if dsn == "" {
		return nil
	}

	client.mu.Lock()
	defer client.mu.Unlock()

	uri, err := url.Parse(dsn)
	if err != nil {
		return err
	}

	if uri.User == nil {
		return ErrMissingUser
	}
	publicKey := uri.User.Username()
	secretKey, hasSecretKey := uri.User.Password()
	uri.User = nil

	if idx := strings.LastIndex(uri.Path, "/"); idx != -1 {
		client.projectID = uri.Path[idx+1:]
		uri.Path = uri.Path[:idx+1] + "api/" + client.projectID + "/store/"
	}
	if client.projectID == "" {
		return ErrMissingProjectID
	}

	client.url = uri.String()

	if hasSecretKey {
		client.authHeader = fmt.Sprintf("Sentry sentry_version=4, sentry_key=%s, sentry_secret=%s", publicKey, secretKey)
	} else {
		client.authHeader = fmt.Sprintf("Sentry sentry_version=4, sentry_key=%s", publicKey)
	}

	return nil
}

// Sets the DSN for the default *Client instance
func SetDSN(dsn string) error { return DefaultClient.SetDSN(dsn) }

// SetRelease sets the "release" tag.
func (client *Client) SetRelease(release string) {
	client.mu.Lock()
	defer client.mu.Unlock()
	client.release = release
}

// SetEnvironment sets the "environment" tag.
func (client *Client) SetEnvironment(environment string) {
	client.mu.Lock()
	defer client.mu.Unlock()
	client.environment = environment
}

// SetDefaultLoggerName sets the default logger name.
func (client *Client) SetDefaultLoggerName(name string) {
	client.mu.Lock()
	defer client.mu.Unlock()
	client.defaultLoggerName = name
}

// SetSampleRate sets how much sampling we want on client side
func (client *Client) SetSampleRate(rate float32) error {
	client.mu.Lock()
	defer client.mu.Unlock()

	if rate < 0 || rate > 1 {
		return ErrInvalidSampleRate
	}
	client.sampleRate = rate
	return nil
}

// SetRelease sets the "release" tag on the default *Client
func SetRelease(release string) { DefaultClient.SetRelease(release) }

// SetEnvironment sets the "environment" tag on the default *Client
func SetEnvironment(environment string) { DefaultClient.SetEnvironment(environment) }

// SetDefaultLoggerName sets the "defaultLoggerName" on the default *Client
func SetDefaultLoggerName(name string) {
	DefaultClient.SetDefaultLoggerName(name)
}

// SetSampleRate sets the "sample rate" on the degault *Client
func SetSampleRate(rate float32) error { return DefaultClient.SetSampleRate(rate) }

func (client *Client) worker() {
	for outgoingPacket := range client.queue {

		client.mu.RLock()
		url, authHeader := client.url, client.authHeader
		client.mu.RUnlock()

		outgoingPacket.ch <- client.Transport.Send(url, authHeader, outgoingPacket.packet)
		client.wg.Done()
	}
}

func (client *Client) SetSkipFrames(skip int) {
	client.mu.Lock()
	defer client.mu.Unlock()
	client.skipFrames = skip
}

// SetSkipFrames for the default *Client
func SetSkipFrames(skip int) { DefaultClient.SetSkipFrames(skip) }

// Capture asynchronously delivers a packet to the Sentry server. It is a no-op
// when client is nil. A channel is provided if it is important to check for a
// send's success.
func (client *Client) Capture(packet *Packet, captureTags map[string]string) (eventID string, ch chan error) {
	ch = make(chan error, 1)

	if client == nil {
		// return a chan that always returns nil when the caller receives from it
		close(ch)
		return
	}

	if client.sampleRate < 1.0 && mrand.Float32() > client.sampleRate {
		return
	}

	if packet == nil {
		close(ch)
		return
	}

	if client.shouldExcludeErr(packet.Message) {
		return
	}

	// Keep track of all running Captures so that we can wait for them all to finish
	// *Must* call client.wg.Done() on any path that indicates that an event was
	// finished being acted upon, whether success or failure
	client.wg.Add(1)

	// Merge capture tags and client tags
	packet.AddTags(captureTags)
	packet.AddTags(client.Tags)

	// Initialize any required packet fields
	client.mu.RLock()
	packet.AddTags(client.context.tags)
	projectID := client.projectID
	release := client.release
	environment := client.environment
	defaultLoggerName := client.defaultLoggerName
	client.mu.RUnlock()

	// set the global logger name on the packet if we must
	if packet.Logger == "" && defaultLoggerName != "" {
		packet.Logger = defaultLoggerName
	}

	err := packet.Init(projectID)
	if err != nil {
		ch <- err
		client.wg.Done()
		return
	}

	if packet.Release == "" {
		packet.Release = release
	}

	if packet.Environment == "" {
		packet.Environment = environment
	}

	outgoingPacket := &outgoingPacket{packet, ch}

	// Lazily start background worker until we
	// do our first write into the queue.
	client.start.Do(func() {
		go client.worker()
	})

	select {
	case client.queue <- outgoingPacket:
	default:
		// Send would block, drop the packet
		if client.DropHandler != nil {
			client.DropHandler(packet)
		}
		ch <- ErrPacketDropped
		client.wg.Done()
	}

	return packet.EventID, ch
}

// Capture asynchronously delivers a packet to the Sentry server with the default *Client.
// It is a no-op when client is nil. A channel is provided if it is important to check for a
// send's success.
func Capture(packet *Packet, captureTags map[string]string) (eventID string, ch chan error) {
	return DefaultClient.Capture(packet, captureTags)
}

// CaptureMessage formats and delivers a string message to the Sentry server.
func (client *Client) CaptureMessage(message string, tags map[string]string, interfaces ...Interface) string {
	if client == nil {
		return ""
	}

	if client.shouldExcludeErr(message) {
		return ""
	}

	packet := NewPacket(message, append(append(interfaces, client.context.interfaces()...), &Message{message, nil})...)
	eventID, _ := client.Capture(packet, tags)

	return eventID
}

// CaptureMessage formats and delivers a string message to the Sentry server with the default *Client
func CaptureMessage(message string, tags map[string]string, interfaces ...Interface) string {
	return DefaultClient.CaptureMessage(message, tags, interfaces...)
}

// CaptureMessageAndWait is identical to CaptureMessage except it blocks and waits for the message to be sent.
func (client *Client) CaptureMessageAndWait(message string, tags map[string]string, interfaces ...Interface) string {
	if client == nil {
		return ""
	}

	if client.shouldExcludeErr(message) {
		return ""
	}

	packet := NewPacket(message, append(append(interfaces, client.context.interfaces()...), &Message{message, nil})...)
	eventID, ch := client.Capture(packet, tags)
	if eventID != "" {
		<-ch
	}

	return eventID
}

// CaptureMessageAndWait is identical to CaptureMessage except it blocks and waits for the message to be sent.
func CaptureMessageAndWait(message string, tags map[string]string, interfaces ...Interface) string {
	return DefaultClient.CaptureMessageAndWait(message, tags, interfaces...)
}

// CaptureErrors formats and delivers an error to the Sentry server.
// Adds a stacktrace to the packet, excluding the call to this method.
func (client *Client) CaptureError(err error, tags map[string]string, interfaces ...Interface) string {
	if client == nil {
		return ""
	}

<<<<<<< HEAD
	packet := NewPacket(err.Error(), append(append(interfaces, client.context.interfaces()...), NewException(err, NewStacktrace(1+client.skipFrames, 3, client.includePaths)))...)
=======
	if err == nil {
		return ""
	}

	if client.shouldExcludeErr(err.Error()) {
		return ""
	}

	extra := extractExtra(err)
	cause := pkgErrors.Cause(err)

	packet := NewPacketWithExtra(err.Error(), extra, append(append(interfaces, client.context.interfaces()...), NewException(cause, GetOrNewStacktrace(cause, 1, 3, client.includePaths)))...)
>>>>>>> ed7bcb39
	eventID, _ := client.Capture(packet, tags)

	return eventID
}

// CaptureErrors formats and delivers an error to the Sentry server using the default *Client.
// Adds a stacktrace to the packet, excluding the call to this method.
func CaptureError(err error, tags map[string]string, interfaces ...Interface) string {
	return DefaultClient.CaptureError(err, tags, interfaces...)
}

// CaptureErrorAndWait is identical to CaptureError, except it blocks and assures that the event was sent
func (client *Client) CaptureErrorAndWait(err error, tags map[string]string, interfaces ...Interface) string {
	if client == nil {
		return ""
	}

<<<<<<< HEAD
	packet := NewPacket(err.Error(), append(append(interfaces, client.context.interfaces()...), NewException(err, NewStacktrace(1+client.skipFrames, 3, client.includePaths)))...)
=======
	if client.shouldExcludeErr(err.Error()) {
		return ""
	}

	extra := extractExtra(err)
	cause := pkgErrors.Cause(err)

	packet := NewPacketWithExtra(err.Error(), extra, append(append(interfaces, client.context.interfaces()...), NewException(cause, GetOrNewStacktrace(cause, 1, 3, client.includePaths)))...)
>>>>>>> ed7bcb39
	eventID, ch := client.Capture(packet, tags)
	if eventID != "" {
		<-ch
	}

	return eventID
}

// CaptureErrorAndWait is identical to CaptureError, except it blocks and assures that the event was sent
func CaptureErrorAndWait(err error, tags map[string]string, interfaces ...Interface) string {
	return DefaultClient.CaptureErrorAndWait(err, tags, interfaces...)
}

// CapturePanic calls f and then recovers and reports a panic to the Sentry server if it occurs.
// If an error is captured, both the error and the reported Sentry error ID are returned.
func (client *Client) CapturePanic(f func(), tags map[string]string, interfaces ...Interface) (err interface{}, errorID string) {
	// Note: This doesn't need to check for client, because we still want to go through the defer/recover path
	// Down the line, Capture will be noop'd, so while this does a _tiny_ bit of overhead constructing the
	// *Packet just to be thrown away, this should not be the normal case. Could be refactored to
	// be completely noop though if we cared.
	defer func() {
		var packet *Packet
		err = recover()
		switch rval := err.(type) {
		case nil:
			return
		case error:
<<<<<<< HEAD
			packet = NewPacket(rval.Error(), append(append(interfaces, client.context.interfaces()...), NewException(rval, NewStacktrace(2+client.skipFrames, 3, client.includePaths)))...)
		default:
			rvalStr := fmt.Sprint(rval)
			packet = NewPacket(rvalStr, append(append(interfaces, client.context.interfaces()...), NewException(errors.New(rvalStr), NewStacktrace(2+client.skipFrames, 3, client.includePaths)))...)
=======
			if client.shouldExcludeErr(rval.Error()) {
				return
			}
			packet = NewPacket(rval.Error(), append(append(interfaces, client.context.interfaces()...), NewException(rval, NewStacktrace(2, 3, client.includePaths)))...)
		default:
			rvalStr := fmt.Sprint(rval)
			if client.shouldExcludeErr(rvalStr) {
				return
			}
			packet = NewPacket(rvalStr, append(append(interfaces, client.context.interfaces()...), NewException(errors.New(rvalStr), NewStacktrace(2, 3, client.includePaths)))...)
>>>>>>> ed7bcb39
		}

		errorID, _ = client.Capture(packet, tags)
	}()

	f()
	return
}

// CapturePanic calls f and then recovers and reports a panic to the Sentry server if it occurs.
// If an error is captured, both the error and the reported Sentry error ID are returned.
func CapturePanic(f func(), tags map[string]string, interfaces ...Interface) (interface{}, string) {
	return DefaultClient.CapturePanic(f, tags, interfaces...)
}

// CapturePanicAndWait is identical to CaptureError, except it blocks and assures that the event was sent
func (client *Client) CapturePanicAndWait(f func(), tags map[string]string, interfaces ...Interface) (err interface{}, errorID string) {
	// Note: This doesn't need to check for client, because we still want to go through the defer/recover path
	// Down the line, Capture will be noop'd, so while this does a _tiny_ bit of overhead constructing the
	// *Packet just to be thrown away, this should not be the normal case. Could be refactored to
	// be completely noop though if we cared.
	defer func() {
		var packet *Packet
		err = recover()
		switch rval := err.(type) {
		case nil:
			return
		case error:
			if client.shouldExcludeErr(rval.Error()) {
				return
			}
			packet = NewPacket(rval.Error(), append(append(interfaces, client.context.interfaces()...), NewException(rval, NewStacktrace(2, 3, client.includePaths)))...)
		default:
			rvalStr := fmt.Sprint(rval)
			if client.shouldExcludeErr(rvalStr) {
				return
			}
			packet = NewPacket(rvalStr, append(append(interfaces, client.context.interfaces()...), NewException(errors.New(rvalStr), NewStacktrace(2, 3, client.includePaths)))...)
		}

		var ch chan error
		errorID, ch = client.Capture(packet, tags)
		if errorID != "" {
			<-ch
		}
	}()

	f()
	return
}

// CapturePanicAndWait is identical to CaptureError, except it blocks and assures that the event was sent
func CapturePanicAndWait(f func(), tags map[string]string, interfaces ...Interface) (interface{}, string) {
	return DefaultClient.CapturePanicAndWait(f, tags, interfaces...)
}

func (client *Client) Close() {
	close(client.queue)
}

func Close() { DefaultClient.Close() }

// Wait blocks and waits for all events to finish being sent to Sentry server
func (client *Client) Wait() {
	client.wg.Wait()
}

// Wait blocks and waits for all events to finish being sent to Sentry server
func Wait() { DefaultClient.Wait() }

func (client *Client) URL() string {
	client.mu.RLock()
	defer client.mu.RUnlock()

	return client.url
}

func URL() string { return DefaultClient.URL() }

func (client *Client) ProjectID() string {
	client.mu.RLock()
	defer client.mu.RUnlock()

	return client.projectID
}

func ProjectID() string { return DefaultClient.ProjectID() }

func (client *Client) Release() string {
	client.mu.RLock()
	defer client.mu.RUnlock()

	return client.release
}

func Release() string { return DefaultClient.Release() }

func IncludePaths() []string { return DefaultClient.IncludePaths() }

func (client *Client) IncludePaths() []string {
	client.mu.RLock()
	defer client.mu.RUnlock()

	return client.includePaths
}

func SetIncludePaths(p []string) { DefaultClient.SetIncludePaths(p) }

func (client *Client) SetIncludePaths(p []string) {
	client.mu.Lock()
	defer client.mu.Unlock()

	client.includePaths = p
}

func (c *Client) SetUserContext(u *User) {
	c.mu.Lock()
	defer c.mu.Unlock()
	c.context.setUser(u)
}

func (c *Client) SetHttpContext(h *Http) {
	c.mu.Lock()
	defer c.mu.Unlock()
	c.context.setHttp(h)
}

func (c *Client) SetTagsContext(t map[string]string) {
	c.mu.Lock()
	defer c.mu.Unlock()
	c.context.setTags(t)
}

func (c *Client) ClearContext() {
	c.mu.Lock()
	defer c.mu.Unlock()
	c.context.clear()
}

func SetUserContext(u *User)             { DefaultClient.SetUserContext(u) }
func SetHttpContext(h *Http)             { DefaultClient.SetHttpContext(h) }
func SetTagsContext(t map[string]string) { DefaultClient.SetTagsContext(t) }
func ClearContext()                      { DefaultClient.ClearContext() }

// HTTPTransport is the default transport, delivering packets to Sentry via the
// HTTP API.
type HTTPTransport struct {
	*http.Client
}

func (t *HTTPTransport) Send(url, authHeader string, packet *Packet) error {
	if url == "" {
		return nil
	}

	body, contentType, err := serializedPacket(packet)
	if err != nil {
		return fmt.Errorf("error serializing packet: %v", err)
	}
	req, err := http.NewRequest("POST", url, body)
	if err != nil {
		return fmt.Errorf("can't create new request: %v", err)
	}
	req.Header.Set("X-Sentry-Auth", authHeader)
	req.Header.Set("User-Agent", userAgent)
	req.Header.Set("Content-Type", contentType)
	res, err := t.Do(req)
	if err != nil {
		return err
	}
	io.Copy(ioutil.Discard, res.Body)
	res.Body.Close()
	if res.StatusCode != 200 {
		return fmt.Errorf("raven: got http status %d", res.StatusCode)
	}
	return nil
}

func serializedPacket(packet *Packet) (io.Reader, string, error) {
	packetJSON, err := packet.JSON()
	if err != nil {
		return nil, "", fmt.Errorf("error marshaling packet %+v to JSON: %v", packet, err)
	}

	// Only deflate/base64 the packet if it is bigger than 1KB, as there is
	// overhead.
	if len(packetJSON) > 1000 {
		buf := &bytes.Buffer{}
		b64 := base64.NewEncoder(base64.StdEncoding, buf)
		deflate, _ := zlib.NewWriterLevel(b64, zlib.BestCompression)
		deflate.Write(packetJSON)
		deflate.Close()
		b64.Close()
		return buf, "application/octet-stream", nil
	}
	return bytes.NewReader(packetJSON), "application/json", nil
}

var hostname string

func init() {
	hostname, _ = os.Hostname()
}<|MERGE_RESOLUTION|>--- conflicted
+++ resolved
@@ -401,16 +401,6 @@
 	// Context that will get appending to all packets
 	context *context
 
-<<<<<<< HEAD
-	mu           sync.RWMutex
-	url          string
-	projectID    string
-	authHeader   string
-	release      string
-	includePaths []string
-	skipFrames   int
-	queue        chan *outgoingPacket
-=======
 	mu          sync.RWMutex
 	url         string
 	projectID   string
@@ -418,6 +408,7 @@
 	release     string
 	environment string
 	sampleRate  float32
+	skipFrames  int
 
 	// default logger name (leave empty for 'root')
 	defaultLoggerName string
@@ -425,7 +416,6 @@
 	includePaths       []string
 	ignoreErrorsRegexp *regexp.Regexp
 	queue              chan *outgoingPacket
->>>>>>> ed7bcb39
 
 	// A WaitGroup to keep track of all currently in-progress captures
 	// This is intended to be used with Client.Wait() to assure that
@@ -718,9 +708,6 @@
 		return ""
 	}
 
-<<<<<<< HEAD
-	packet := NewPacket(err.Error(), append(append(interfaces, client.context.interfaces()...), NewException(err, NewStacktrace(1+client.skipFrames, 3, client.includePaths)))...)
-=======
 	if err == nil {
 		return ""
 	}
@@ -732,8 +719,7 @@
 	extra := extractExtra(err)
 	cause := pkgErrors.Cause(err)
 
-	packet := NewPacketWithExtra(err.Error(), extra, append(append(interfaces, client.context.interfaces()...), NewException(cause, GetOrNewStacktrace(cause, 1, 3, client.includePaths)))...)
->>>>>>> ed7bcb39
+	packet := NewPacketWithExtra(err.Error(), extra, append(append(interfaces, client.context.interfaces()...), NewException(cause, GetOrNewStacktrace(cause, 1+client.skipFrames, 3, client.includePaths)))...)
 	eventID, _ := client.Capture(packet, tags)
 
 	return eventID
@@ -751,9 +737,6 @@
 		return ""
 	}
 
-<<<<<<< HEAD
-	packet := NewPacket(err.Error(), append(append(interfaces, client.context.interfaces()...), NewException(err, NewStacktrace(1+client.skipFrames, 3, client.includePaths)))...)
-=======
 	if client.shouldExcludeErr(err.Error()) {
 		return ""
 	}
@@ -761,8 +744,7 @@
 	extra := extractExtra(err)
 	cause := pkgErrors.Cause(err)
 
-	packet := NewPacketWithExtra(err.Error(), extra, append(append(interfaces, client.context.interfaces()...), NewException(cause, GetOrNewStacktrace(cause, 1, 3, client.includePaths)))...)
->>>>>>> ed7bcb39
+	packet := NewPacketWithExtra(err.Error(), extra, append(append(interfaces, client.context.interfaces()...), NewException(cause, GetOrNewStacktrace(cause, 1+client.skipFrames, 3, client.includePaths)))...)
 	eventID, ch := client.Capture(packet, tags)
 	if eventID != "" {
 		<-ch
@@ -790,23 +772,16 @@
 		case nil:
 			return
 		case error:
-<<<<<<< HEAD
-			packet = NewPacket(rval.Error(), append(append(interfaces, client.context.interfaces()...), NewException(rval, NewStacktrace(2+client.skipFrames, 3, client.includePaths)))...)
-		default:
-			rvalStr := fmt.Sprint(rval)
-			packet = NewPacket(rvalStr, append(append(interfaces, client.context.interfaces()...), NewException(errors.New(rvalStr), NewStacktrace(2+client.skipFrames, 3, client.includePaths)))...)
-=======
 			if client.shouldExcludeErr(rval.Error()) {
 				return
 			}
-			packet = NewPacket(rval.Error(), append(append(interfaces, client.context.interfaces()...), NewException(rval, NewStacktrace(2, 3, client.includePaths)))...)
+			packet = NewPacket(rval.Error(), append(append(interfaces, client.context.interfaces()...), NewException(rval, NewStacktrace(2+client.skipFrames, 3, client.includePaths)))...)
 		default:
 			rvalStr := fmt.Sprint(rval)
 			if client.shouldExcludeErr(rvalStr) {
 				return
 			}
-			packet = NewPacket(rvalStr, append(append(interfaces, client.context.interfaces()...), NewException(errors.New(rvalStr), NewStacktrace(2, 3, client.includePaths)))...)
->>>>>>> ed7bcb39
+			packet = NewPacket(rvalStr, append(append(interfaces, client.context.interfaces()...), NewException(errors.New(rvalStr), NewStacktrace(2+client.skipFrames, 3, client.includePaths)))...)
 		}
 
 		errorID, _ = client.Capture(packet, tags)
