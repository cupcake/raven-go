// Copyright 2011 The Go Authors. All rights reserved.
// Use of this source code is governed by a BSD-style
// license that can be found in the LICENSE file.
// Some code from the runtime/debug package of the Go standard library.

package raven

import (
	"bytes"
	"go/build"
	"io/ioutil"
	"path/filepath"
	"runtime"
	"strings"
	"sync"
)

// Stacktrace defines Sentry's spec compliant interface holding Stacktrace information - https://docs.sentry.io/development/sdk-dev/interfaces/stacktrace/
type Stacktrace struct {
	// Required
	Frames []*StacktraceFrame `json:"frames"`
}

// Class provides name of implemented Sentry's interface
func (s *Stacktrace) Class() string { return "stacktrace" }

// Culprit iterates through stacktrace frames and returns first in-app frame's information
func (s *Stacktrace) Culprit() string {
	for i := len(s.Frames) - 1; i >= 0; i-- {
		frame := s.Frames[i]
		if frame.InApp == true && frame.Module != "" && frame.Function != "" {
			return frame.Module + "." + frame.Function
		}
	}
	return ""
}

// StacktraceFrame defines Sentry's spec compliant interface holding Frame information - https://docs.sentry.io/development/sdk-dev/interfaces/stacktrace/
type StacktraceFrame struct {
	// At least one required
	Filename string `json:"filename,omitempty"`
	Function string `json:"function,omitempty"`
	Module   string `json:"module,omitempty"`

	// Optional
	Lineno       int      `json:"lineno,omitempty"`
	Colno        int      `json:"colno,omitempty"`
	AbsolutePath string   `json:"abs_path,omitempty"`
	ContextLine  string   `json:"context_line,omitempty"`
	PreContext   []string `json:"pre_context,omitempty"`
	PostContext  []string `json:"post_context,omitempty"`
	InApp        bool     `json:"in_app"`
}

// GetOrNewStacktrace tries to get stacktrace from err as an interface of github.com/pkg/errors, or else NewStacktrace()
func GetOrNewStacktrace(err error, skip int, context int, appPackagePrefixes []string) *Stacktrace {
<<<<<<< HEAD
	type stackTracer interface {
		StackTrace() []runtime.Frame
	}
	stacktrace, ok := err.(stackTracer)
	if !ok {
		return NewStacktrace(skip+1, context, appPackagePrefixes)
	}
	var frames []*StacktraceFrame
	for f := range stacktrace.StackTrace() {
		pc := uintptr(f) - 1
		fn := runtime.FuncForPC(pc)
		var fName string
		var file string
		var line int
		if fn != nil {
			file, line = fn.FileLine(pc)
			fName = fn.Name()
		} else {
			file = "unknown"
			fName = "unknown"
		}
		frame := NewStacktraceFrame(pc, fName, file, line, context, appPackagePrefixes)
		if frame != nil {
			frames = append([]*StacktraceFrame{frame}, frames...)
		}
	}
	return &Stacktrace{Frames: frames}
=======
	stacktracer, errHasStacktrace := err.(interface {
		StackTrace() errors.StackTrace
	})
	if errHasStacktrace {
		var frames []*StacktraceFrame
		for f := range stacktracer.StackTrace() {
			pc := uintptr(f) - 1
			fn := runtime.FuncForPC(pc)
			var fName string
			var file string
			var line int
			if fn != nil {
				file, line = fn.FileLine(pc)
				fName = fn.Name()
			} else {
				file = "unknown"
				fName = "unknown"
			}
			frame := NewStacktraceFrame(pc, fName, file, line, context, appPackagePrefixes)
			if frame != nil {
				frames = append([]*StacktraceFrame{frame}, frames...)
			}
		}
		return &Stacktrace{Frames: frames}
	}
  return NewStacktrace(skip+1, context, appPackagePrefixes)
>>>>>>> 0b712ea9
}

// NewStacktrace intializes and populates a new stacktrace, skipping skip frames.
//
// context is the number of surrounding lines that should be included for context.
// Setting context to 3 would try to get seven lines. Setting context to -1 returns
// one line with no surrounding context, and 0 returns no context.
//
// appPackagePrefixes is a list of prefixes used to check whether a package should
// be considered "in app".
func NewStacktrace(skip int, context int, appPackagePrefixes []string) *Stacktrace {
	var frames []*StacktraceFrame

	callerPcs := make([]uintptr, 100)
	numCallers := runtime.Callers(skip+2, callerPcs)

	// If there are no callers, the entire stacktrace is nil
	if numCallers == 0 {
		return nil
	}

	callersFrames := runtime.CallersFrames(callerPcs)

	for {
		fr, more := callersFrames.Next()
		if fr.Func != nil {
			frame := NewStacktraceFrame(fr.PC, fr.Function, fr.File, fr.Line, context, appPackagePrefixes)
			if frame != nil {
				frames = append(frames, frame)
			}
		}
		if !more {
			break
		}
	}
	// If there are no frames, the entire stacktrace is nil
	if len(frames) == 0 {
		return nil
	}
	// Optimize the path where there's only 1 frame
	if len(frames) == 1 {
		return &Stacktrace{frames}
	}
	// Sentry wants the frames with the oldest first, so reverse them
	for i, j := 0, len(frames)-1; i < j; i, j = i+1, j-1 {
		frames[i], frames[j] = frames[j], frames[i]
	}
	return &Stacktrace{frames}
}

// NewStacktraceFrame builds a single frame using data returned from runtime.Caller.
//
// context is the number of surrounding lines that should be included for context.
// Setting context to 3 would try to get seven lines. Setting context to -1 returns
// one line with no surrounding context, and 0 returns no context.
//
// appPackagePrefixes is a list of prefixes used to check whether a package should
// be considered "in app".
func NewStacktraceFrame(pc uintptr, fName, file string, line, context int, appPackagePrefixes []string) *StacktraceFrame {
	frame := &StacktraceFrame{AbsolutePath: file, Filename: trimPath(file), Lineno: line}
	frame.Module, frame.Function = functionName(fName)
	frame.InApp = isInAppFrame(*frame, appPackagePrefixes)

	// `runtime.goexit` is effectively a placeholder that comes from
	// runtime/asm_amd64.s and is meaningless.
	if frame.Module == "runtime" && frame.Function == "goexit" {
		return nil
	}

	if context > 0 {
		contextLines, lineIdx := sourceCodeLoader.Load(file, line, context)
		if len(contextLines) > 0 {
			for i, line := range contextLines {
				switch {
				case i < lineIdx:
					frame.PreContext = append(frame.PreContext, string(line))
				case i == lineIdx:
					frame.ContextLine = string(line)
				default:
					frame.PostContext = append(frame.PostContext, string(line))
				}
			}
		}
	} else if context == -1 {
		contextLine, _ := sourceCodeLoader.Load(file, line, 0)
		if len(contextLine) > 0 {
			frame.ContextLine = string(contextLine[0])
		}
	}

	return frame
}

// Determines whether frame should be marked as InApp
func isInAppFrame(frame StacktraceFrame, appPackagePrefixes []string) bool {
	if frame.Module == "main" {
		return true
	}
  for _, prefix := range appPackagePrefixes {
    if strings.HasPrefix(frame.Module, prefix) && !strings.Contains(frame.Module, "vendor") && !strings.Contains(frame.Module, "third_party") {
      return true
    }
  }
	return false
}

// Retrieve the name of the package and function containing the PC.
func functionName(fName string) (pack string, name string) {
	name = fName
	// We get this:
	//	runtime/debug.*T·ptrmethod
	// and want this:
	//  pack = runtime/debug
	//	name = *T.ptrmethod
	if idx := strings.LastIndex(name, "."); idx != -1 {
		pack = name[:idx]
		name = name[idx+1:]
	}
	name = strings.Replace(name, "·", ".", -1)
	return
}

// SourceCodeLoader allows to read source code files from the current fs
type SourceCodeLoader interface {
	Load(filename string, line, context int) ([][]byte, int)
}

var sourceCodeLoader SourceCodeLoader = &fsLoader{cache: make(map[string][][]byte)}

// SetSourceCodeLoader overrides currently used loader for the new one
func SetSourceCodeLoader(loader SourceCodeLoader) {
	sourceCodeLoader = loader
}

type fsLoader struct {
	mu    sync.Mutex
	cache map[string][][]byte
}

func (fs *fsLoader) Load(filename string, line, context int) ([][]byte, int) {
	fs.mu.Lock()
	defer fs.mu.Unlock()
	lines, ok := fs.cache[filename]
	if !ok {
		data, err := ioutil.ReadFile(filename)
		if err != nil {
			// cache errors as nil slice: code below handles it correctly
			// otherwise when missing the source or running as a different user, we try
			// reading the file on each error which is unnecessary
			fs.cache[filename] = nil
			return nil, 0
		}
		lines = bytes.Split(data, []byte{'\n'})
		fs.cache[filename] = lines
	}

	if lines == nil {
		// cached error from ReadFile: return no lines
		return nil, 0
	}

	line-- // stack trace lines are 1-indexed
	start := line - context
	var idx int
	if start < 0 {
		start = 0
		idx = line
	} else {
		idx = context
	}
	end := line + context + 1
	if line >= len(lines) {
		return nil, 0
	}
	if end > len(lines) {
		end = len(lines)
	}
	return lines[start:end], idx
}

var trimPaths []string

// Try to trim the GOROOT or GOPATH prefix off of a filename
func trimPath(filename string) string {
	for _, prefix := range trimPaths {
		if trimmed := strings.TrimPrefix(filename, prefix); len(trimmed) < len(filename) {
			return trimmed
		}
	}
	return filename
}

func init() {
	// Collect all source directories, and make sure they
	// end in a trailing "separator"
	for _, prefix := range build.Default.SrcDirs() {
		if prefix[len(prefix)-1] != filepath.Separator {
			prefix += string(filepath.Separator)
		}
		trimPaths = append(trimPaths, prefix)
	}
}<|MERGE_RESOLUTION|>--- conflicted
+++ resolved
@@ -54,7 +54,6 @@
 
 // GetOrNewStacktrace tries to get stacktrace from err as an interface of github.com/pkg/errors, or else NewStacktrace()
 func GetOrNewStacktrace(err error, skip int, context int, appPackagePrefixes []string) *Stacktrace {
-<<<<<<< HEAD
 	type stackTracer interface {
 		StackTrace() []runtime.Frame
 	}
@@ -82,34 +81,6 @@
 		}
 	}
 	return &Stacktrace{Frames: frames}
-=======
-	stacktracer, errHasStacktrace := err.(interface {
-		StackTrace() errors.StackTrace
-	})
-	if errHasStacktrace {
-		var frames []*StacktraceFrame
-		for f := range stacktracer.StackTrace() {
-			pc := uintptr(f) - 1
-			fn := runtime.FuncForPC(pc)
-			var fName string
-			var file string
-			var line int
-			if fn != nil {
-				file, line = fn.FileLine(pc)
-				fName = fn.Name()
-			} else {
-				file = "unknown"
-				fName = "unknown"
-			}
-			frame := NewStacktraceFrame(pc, fName, file, line, context, appPackagePrefixes)
-			if frame != nil {
-				frames = append([]*StacktraceFrame{frame}, frames...)
-			}
-		}
-		return &Stacktrace{Frames: frames}
-	}
-  return NewStacktrace(skip+1, context, appPackagePrefixes)
->>>>>>> 0b712ea9
 }
 
 // NewStacktrace intializes and populates a new stacktrace, skipping skip frames.
